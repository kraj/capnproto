// Generated by Cap'n Proto compiler, DO NOT EDIT
// source: rpc-twoparty.capnp

#ifndef CAPNP_INCLUDED_a184c7885cdaf2a1_
#define CAPNP_INCLUDED_a184c7885cdaf2a1_

#include <capnp/generated-header-support.h>

#if CAPNP_VERSION != 5000
#error "Version mismatch between generated code and library headers.  You must use the same version of the Cap'n Proto compiler and library."
#endif


namespace capnp {
namespace schemas {

CAPNP_DECLARE_SCHEMA(9fd69ebc87b9719c);
enum class Side_9fd69ebc87b9719c: uint16_t {
  SERVER,
  CLIENT,
};
CAPNP_DECLARE_ENUM(Side, 9fd69ebc87b9719c);
CAPNP_DECLARE_SCHEMA(d20b909fee733a8e);
CAPNP_DECLARE_SCHEMA(b88d09a9c5f39817);
CAPNP_DECLARE_SCHEMA(89f389b6fd4082c1);
CAPNP_DECLARE_SCHEMA(b47f4979672cb59d);
CAPNP_DECLARE_SCHEMA(95b29059097fca83);
CAPNP_DECLARE_SCHEMA(9d263a3630b7ebee);

}  // namespace schemas
}  // namespace capnp

namespace capnp {
namespace rpc {
namespace twoparty {

typedef ::capnp::schemas::Side_9fd69ebc87b9719c Side;

struct VatId {
  VatId() = delete;

  class Reader;
  class Builder;
  class Pipeline;

<<<<<<< HEAD
  CAPNP_DECLARE_STRUCT(d20b909fee733a8e, 1, 0);
=======
  struct _capnpPrivate {
    CAPNP_DECLARE_STRUCT_HEADER(e615e371b1036508, 1, 0)
    #if !CAPNP_LITE
    static constexpr ::capnp::_::RawBrandedSchema const* brand = &schema->defaultBrand;
    #endif  // !CAPNP_LITE
  };
>>>>>>> e3ae211a
};

struct ProvisionId {
  ProvisionId() = delete;

  class Reader;
  class Builder;
  class Pipeline;

  struct _capnpPrivate {
    CAPNP_DECLARE_STRUCT_HEADER(b88d09a9c5f39817, 1, 0)
    #if !CAPNP_LITE
    static constexpr ::capnp::_::RawBrandedSchema const* brand = &schema->defaultBrand;
    #endif  // !CAPNP_LITE
  };
};

struct RecipientId {
  RecipientId() = delete;

  class Reader;
  class Builder;
  class Pipeline;

  struct _capnpPrivate {
    CAPNP_DECLARE_STRUCT_HEADER(89f389b6fd4082c1, 0, 0)
    #if !CAPNP_LITE
    static constexpr ::capnp::_::RawBrandedSchema const* brand = &schema->defaultBrand;
    #endif  // !CAPNP_LITE
  };
};

struct ThirdPartyCapId {
  ThirdPartyCapId() = delete;

  class Reader;
  class Builder;
  class Pipeline;

  struct _capnpPrivate {
    CAPNP_DECLARE_STRUCT_HEADER(b47f4979672cb59d, 0, 0)
    #if !CAPNP_LITE
    static constexpr ::capnp::_::RawBrandedSchema const* brand = &schema->defaultBrand;
    #endif  // !CAPNP_LITE
  };
};

struct JoinKeyPart {
  JoinKeyPart() = delete;

  class Reader;
  class Builder;
  class Pipeline;

  struct _capnpPrivate {
    CAPNP_DECLARE_STRUCT_HEADER(95b29059097fca83, 1, 0)
    #if !CAPNP_LITE
    static constexpr ::capnp::_::RawBrandedSchema const* brand = &schema->defaultBrand;
    #endif  // !CAPNP_LITE
  };
};

struct JoinResult {
  JoinResult() = delete;

  class Reader;
  class Builder;
  class Pipeline;

  struct _capnpPrivate {
    CAPNP_DECLARE_STRUCT_HEADER(9d263a3630b7ebee, 1, 1)
    #if !CAPNP_LITE
    static constexpr ::capnp::_::RawBrandedSchema const* brand = &schema->defaultBrand;
    #endif  // !CAPNP_LITE
  };
};

// =======================================================================================

class VatId::Reader {
public:
  typedef VatId Reads;

  Reader() = default;
  inline explicit Reader(::capnp::_::StructReader base): _reader(base) {}

  inline ::capnp::MessageSize totalSize() const {
    return _reader.totalSize().asPublic();
  }

#if !CAPNP_LITE
  inline ::kj::StringTree toString() const {
    return ::capnp::_::structString(_reader, *_capnpPrivate::brand);
  }
#endif  // !CAPNP_LITE

  inline  ::capnp::rpc::twoparty::Side getSide() const;

private:
  ::capnp::_::StructReader _reader;
  template <typename, ::capnp::Kind>
  friend struct ::capnp::ToDynamic_;
  template <typename, ::capnp::Kind>
  friend struct ::capnp::_::PointerHelpers;
  template <typename, ::capnp::Kind>
  friend struct ::capnp::List;
  friend class ::capnp::MessageBuilder;
  friend class ::capnp::Orphanage;
};

class VatId::Builder {
public:
  typedef VatId Builds;

  Builder() = delete;  // Deleted to discourage incorrect usage.
                       // You can explicitly initialize to nullptr instead.
  inline Builder(decltype(nullptr)) {}
  inline explicit Builder(::capnp::_::StructBuilder base): _builder(base) {}
  inline operator Reader() const { return Reader(_builder.asReader()); }
  inline Reader asReader() const { return *this; }

  inline ::capnp::MessageSize totalSize() const { return asReader().totalSize(); }
#if !CAPNP_LITE
  inline ::kj::StringTree toString() const { return asReader().toString(); }
#endif  // !CAPNP_LITE

  inline  ::capnp::rpc::twoparty::Side getSide();
  inline void setSide( ::capnp::rpc::twoparty::Side value);

private:
  ::capnp::_::StructBuilder _builder;
  template <typename, ::capnp::Kind>
  friend struct ::capnp::ToDynamic_;
  friend class ::capnp::Orphanage;
  template <typename, ::capnp::Kind>
  friend struct ::capnp::_::PointerHelpers;
};

#if !CAPNP_LITE
class VatId::Pipeline {
public:
  typedef VatId Pipelines;

  inline Pipeline(decltype(nullptr)): _typeless(nullptr) {}
  inline explicit Pipeline(::capnp::AnyPointer::Pipeline&& typeless)
      : _typeless(kj::mv(typeless)) {}

private:
  ::capnp::AnyPointer::Pipeline _typeless;
  friend class ::capnp::PipelineHook;
  template <typename, ::capnp::Kind>
  friend struct ::capnp::ToDynamic_;
};
#endif  // !CAPNP_LITE

class ProvisionId::Reader {
public:
  typedef ProvisionId Reads;

  Reader() = default;
  inline explicit Reader(::capnp::_::StructReader base): _reader(base) {}

  inline ::capnp::MessageSize totalSize() const {
    return _reader.totalSize().asPublic();
  }

#if !CAPNP_LITE
  inline ::kj::StringTree toString() const {
    return ::capnp::_::structString(_reader, *_capnpPrivate::brand);
  }
#endif  // !CAPNP_LITE

  inline  ::uint32_t getJoinId() const;

private:
  ::capnp::_::StructReader _reader;
  template <typename, ::capnp::Kind>
  friend struct ::capnp::ToDynamic_;
  template <typename, ::capnp::Kind>
  friend struct ::capnp::_::PointerHelpers;
  template <typename, ::capnp::Kind>
  friend struct ::capnp::List;
  friend class ::capnp::MessageBuilder;
  friend class ::capnp::Orphanage;
};

class ProvisionId::Builder {
public:
  typedef ProvisionId Builds;

  Builder() = delete;  // Deleted to discourage incorrect usage.
                       // You can explicitly initialize to nullptr instead.
  inline Builder(decltype(nullptr)) {}
  inline explicit Builder(::capnp::_::StructBuilder base): _builder(base) {}
  inline operator Reader() const { return Reader(_builder.asReader()); }
  inline Reader asReader() const { return *this; }

  inline ::capnp::MessageSize totalSize() const { return asReader().totalSize(); }
#if !CAPNP_LITE
  inline ::kj::StringTree toString() const { return asReader().toString(); }
#endif  // !CAPNP_LITE

  inline  ::uint32_t getJoinId();
  inline void setJoinId( ::uint32_t value);

private:
  ::capnp::_::StructBuilder _builder;
  template <typename, ::capnp::Kind>
  friend struct ::capnp::ToDynamic_;
  friend class ::capnp::Orphanage;
  template <typename, ::capnp::Kind>
  friend struct ::capnp::_::PointerHelpers;
};

#if !CAPNP_LITE
class ProvisionId::Pipeline {
public:
  typedef ProvisionId Pipelines;

  inline Pipeline(decltype(nullptr)): _typeless(nullptr) {}
  inline explicit Pipeline(::capnp::AnyPointer::Pipeline&& typeless)
      : _typeless(kj::mv(typeless)) {}

private:
  ::capnp::AnyPointer::Pipeline _typeless;
  friend class ::capnp::PipelineHook;
  template <typename, ::capnp::Kind>
  friend struct ::capnp::ToDynamic_;
};
#endif  // !CAPNP_LITE

class RecipientId::Reader {
public:
  typedef RecipientId Reads;

  Reader() = default;
  inline explicit Reader(::capnp::_::StructReader base): _reader(base) {}

  inline ::capnp::MessageSize totalSize() const {
    return _reader.totalSize().asPublic();
  }

#if !CAPNP_LITE
  inline ::kj::StringTree toString() const {
    return ::capnp::_::structString(_reader, *_capnpPrivate::brand);
  }
#endif  // !CAPNP_LITE

private:
  ::capnp::_::StructReader _reader;
  template <typename, ::capnp::Kind>
  friend struct ::capnp::ToDynamic_;
  template <typename, ::capnp::Kind>
  friend struct ::capnp::_::PointerHelpers;
  template <typename, ::capnp::Kind>
  friend struct ::capnp::List;
  friend class ::capnp::MessageBuilder;
  friend class ::capnp::Orphanage;
};

class RecipientId::Builder {
public:
  typedef RecipientId Builds;

  Builder() = delete;  // Deleted to discourage incorrect usage.
                       // You can explicitly initialize to nullptr instead.
  inline Builder(decltype(nullptr)) {}
  inline explicit Builder(::capnp::_::StructBuilder base): _builder(base) {}
  inline operator Reader() const { return Reader(_builder.asReader()); }
  inline Reader asReader() const { return *this; }

  inline ::capnp::MessageSize totalSize() const { return asReader().totalSize(); }
#if !CAPNP_LITE
  inline ::kj::StringTree toString() const { return asReader().toString(); }
#endif  // !CAPNP_LITE

private:
  ::capnp::_::StructBuilder _builder;
  template <typename, ::capnp::Kind>
  friend struct ::capnp::ToDynamic_;
  friend class ::capnp::Orphanage;
  template <typename, ::capnp::Kind>
  friend struct ::capnp::_::PointerHelpers;
};

#if !CAPNP_LITE
class RecipientId::Pipeline {
public:
  typedef RecipientId Pipelines;

  inline Pipeline(decltype(nullptr)): _typeless(nullptr) {}
  inline explicit Pipeline(::capnp::AnyPointer::Pipeline&& typeless)
      : _typeless(kj::mv(typeless)) {}

private:
  ::capnp::AnyPointer::Pipeline _typeless;
  friend class ::capnp::PipelineHook;
  template <typename, ::capnp::Kind>
  friend struct ::capnp::ToDynamic_;
};
#endif  // !CAPNP_LITE

class ThirdPartyCapId::Reader {
public:
  typedef ThirdPartyCapId Reads;

  Reader() = default;
  inline explicit Reader(::capnp::_::StructReader base): _reader(base) {}

  inline ::capnp::MessageSize totalSize() const {
    return _reader.totalSize().asPublic();
  }

#if !CAPNP_LITE
  inline ::kj::StringTree toString() const {
    return ::capnp::_::structString(_reader, *_capnpPrivate::brand);
  }
#endif  // !CAPNP_LITE

private:
  ::capnp::_::StructReader _reader;
  template <typename, ::capnp::Kind>
  friend struct ::capnp::ToDynamic_;
  template <typename, ::capnp::Kind>
  friend struct ::capnp::_::PointerHelpers;
  template <typename, ::capnp::Kind>
  friend struct ::capnp::List;
  friend class ::capnp::MessageBuilder;
  friend class ::capnp::Orphanage;
};

class ThirdPartyCapId::Builder {
public:
  typedef ThirdPartyCapId Builds;

  Builder() = delete;  // Deleted to discourage incorrect usage.
                       // You can explicitly initialize to nullptr instead.
  inline Builder(decltype(nullptr)) {}
  inline explicit Builder(::capnp::_::StructBuilder base): _builder(base) {}
  inline operator Reader() const { return Reader(_builder.asReader()); }
  inline Reader asReader() const { return *this; }

  inline ::capnp::MessageSize totalSize() const { return asReader().totalSize(); }
#if !CAPNP_LITE
  inline ::kj::StringTree toString() const { return asReader().toString(); }
#endif  // !CAPNP_LITE

private:
  ::capnp::_::StructBuilder _builder;
  template <typename, ::capnp::Kind>
  friend struct ::capnp::ToDynamic_;
  friend class ::capnp::Orphanage;
  template <typename, ::capnp::Kind>
  friend struct ::capnp::_::PointerHelpers;
};

#if !CAPNP_LITE
class ThirdPartyCapId::Pipeline {
public:
  typedef ThirdPartyCapId Pipelines;

  inline Pipeline(decltype(nullptr)): _typeless(nullptr) {}
  inline explicit Pipeline(::capnp::AnyPointer::Pipeline&& typeless)
      : _typeless(kj::mv(typeless)) {}

private:
  ::capnp::AnyPointer::Pipeline _typeless;
  friend class ::capnp::PipelineHook;
  template <typename, ::capnp::Kind>
  friend struct ::capnp::ToDynamic_;
};
#endif  // !CAPNP_LITE

class JoinKeyPart::Reader {
public:
  typedef JoinKeyPart Reads;

  Reader() = default;
  inline explicit Reader(::capnp::_::StructReader base): _reader(base) {}

  inline ::capnp::MessageSize totalSize() const {
    return _reader.totalSize().asPublic();
  }

#if !CAPNP_LITE
  inline ::kj::StringTree toString() const {
    return ::capnp::_::structString(_reader, *_capnpPrivate::brand);
  }
#endif  // !CAPNP_LITE

  inline  ::uint32_t getJoinId() const;

  inline  ::uint16_t getPartCount() const;

  inline  ::uint16_t getPartNum() const;

private:
  ::capnp::_::StructReader _reader;
  template <typename, ::capnp::Kind>
  friend struct ::capnp::ToDynamic_;
  template <typename, ::capnp::Kind>
  friend struct ::capnp::_::PointerHelpers;
  template <typename, ::capnp::Kind>
  friend struct ::capnp::List;
  friend class ::capnp::MessageBuilder;
  friend class ::capnp::Orphanage;
};

class JoinKeyPart::Builder {
public:
  typedef JoinKeyPart Builds;

  Builder() = delete;  // Deleted to discourage incorrect usage.
                       // You can explicitly initialize to nullptr instead.
  inline Builder(decltype(nullptr)) {}
  inline explicit Builder(::capnp::_::StructBuilder base): _builder(base) {}
  inline operator Reader() const { return Reader(_builder.asReader()); }
  inline Reader asReader() const { return *this; }

  inline ::capnp::MessageSize totalSize() const { return asReader().totalSize(); }
#if !CAPNP_LITE
  inline ::kj::StringTree toString() const { return asReader().toString(); }
#endif  // !CAPNP_LITE

  inline  ::uint32_t getJoinId();
  inline void setJoinId( ::uint32_t value);

  inline  ::uint16_t getPartCount();
  inline void setPartCount( ::uint16_t value);

  inline  ::uint16_t getPartNum();
  inline void setPartNum( ::uint16_t value);

private:
  ::capnp::_::StructBuilder _builder;
  template <typename, ::capnp::Kind>
  friend struct ::capnp::ToDynamic_;
  friend class ::capnp::Orphanage;
  template <typename, ::capnp::Kind>
  friend struct ::capnp::_::PointerHelpers;
};

#if !CAPNP_LITE
class JoinKeyPart::Pipeline {
public:
  typedef JoinKeyPart Pipelines;

  inline Pipeline(decltype(nullptr)): _typeless(nullptr) {}
  inline explicit Pipeline(::capnp::AnyPointer::Pipeline&& typeless)
      : _typeless(kj::mv(typeless)) {}

private:
  ::capnp::AnyPointer::Pipeline _typeless;
  friend class ::capnp::PipelineHook;
  template <typename, ::capnp::Kind>
  friend struct ::capnp::ToDynamic_;
};
#endif  // !CAPNP_LITE

class JoinResult::Reader {
public:
  typedef JoinResult Reads;

  Reader() = default;
  inline explicit Reader(::capnp::_::StructReader base): _reader(base) {}

  inline ::capnp::MessageSize totalSize() const {
    return _reader.totalSize().asPublic();
  }

#if !CAPNP_LITE
  inline ::kj::StringTree toString() const {
    return ::capnp::_::structString(_reader, *_capnpPrivate::brand);
  }
#endif  // !CAPNP_LITE

  inline  ::uint32_t getJoinId() const;

  inline bool getSucceeded() const;

  inline bool hasCap() const;
  inline ::capnp::AnyPointer::Reader getCap() const;

private:
  ::capnp::_::StructReader _reader;
  template <typename, ::capnp::Kind>
  friend struct ::capnp::ToDynamic_;
  template <typename, ::capnp::Kind>
  friend struct ::capnp::_::PointerHelpers;
  template <typename, ::capnp::Kind>
  friend struct ::capnp::List;
  friend class ::capnp::MessageBuilder;
  friend class ::capnp::Orphanage;
};

class JoinResult::Builder {
public:
  typedef JoinResult Builds;

  Builder() = delete;  // Deleted to discourage incorrect usage.
                       // You can explicitly initialize to nullptr instead.
  inline Builder(decltype(nullptr)) {}
  inline explicit Builder(::capnp::_::StructBuilder base): _builder(base) {}
  inline operator Reader() const { return Reader(_builder.asReader()); }
  inline Reader asReader() const { return *this; }

  inline ::capnp::MessageSize totalSize() const { return asReader().totalSize(); }
#if !CAPNP_LITE
  inline ::kj::StringTree toString() const { return asReader().toString(); }
#endif  // !CAPNP_LITE

  inline  ::uint32_t getJoinId();
  inline void setJoinId( ::uint32_t value);

  inline bool getSucceeded();
  inline void setSucceeded(bool value);

  inline bool hasCap();
  inline ::capnp::AnyPointer::Builder getCap();
  inline ::capnp::AnyPointer::Builder initCap();

private:
  ::capnp::_::StructBuilder _builder;
  template <typename, ::capnp::Kind>
  friend struct ::capnp::ToDynamic_;
  friend class ::capnp::Orphanage;
  template <typename, ::capnp::Kind>
  friend struct ::capnp::_::PointerHelpers;
};

#if !CAPNP_LITE
class JoinResult::Pipeline {
public:
  typedef JoinResult Pipelines;

  inline Pipeline(decltype(nullptr)): _typeless(nullptr) {}
  inline explicit Pipeline(::capnp::AnyPointer::Pipeline&& typeless)
      : _typeless(kj::mv(typeless)) {}

private:
  ::capnp::AnyPointer::Pipeline _typeless;
  friend class ::capnp::PipelineHook;
  template <typename, ::capnp::Kind>
  friend struct ::capnp::ToDynamic_;
};
#endif  // !CAPNP_LITE

// =======================================================================================

inline  ::capnp::rpc::twoparty::Side VatId::Reader::getSide() const {
  return _reader.getDataField< ::capnp::rpc::twoparty::Side>(
      0 * ::capnp::ELEMENTS);
}

inline  ::capnp::rpc::twoparty::Side VatId::Builder::getSide() {
  return _builder.getDataField< ::capnp::rpc::twoparty::Side>(
      0 * ::capnp::ELEMENTS);
}
inline void VatId::Builder::setSide( ::capnp::rpc::twoparty::Side value) {
  _builder.setDataField< ::capnp::rpc::twoparty::Side>(
      0 * ::capnp::ELEMENTS, value);
}

inline  ::uint32_t ProvisionId::Reader::getJoinId() const {
  return _reader.getDataField< ::uint32_t>(
      0 * ::capnp::ELEMENTS);
}

inline  ::uint32_t ProvisionId::Builder::getJoinId() {
  return _builder.getDataField< ::uint32_t>(
      0 * ::capnp::ELEMENTS);
}
inline void ProvisionId::Builder::setJoinId( ::uint32_t value) {
  _builder.setDataField< ::uint32_t>(
      0 * ::capnp::ELEMENTS, value);
}

inline  ::uint32_t JoinKeyPart::Reader::getJoinId() const {
  return _reader.getDataField< ::uint32_t>(
      0 * ::capnp::ELEMENTS);
}

inline  ::uint32_t JoinKeyPart::Builder::getJoinId() {
  return _builder.getDataField< ::uint32_t>(
      0 * ::capnp::ELEMENTS);
}
inline void JoinKeyPart::Builder::setJoinId( ::uint32_t value) {
  _builder.setDataField< ::uint32_t>(
      0 * ::capnp::ELEMENTS, value);
}

inline  ::uint16_t JoinKeyPart::Reader::getPartCount() const {
  return _reader.getDataField< ::uint16_t>(
      2 * ::capnp::ELEMENTS);
}

inline  ::uint16_t JoinKeyPart::Builder::getPartCount() {
  return _builder.getDataField< ::uint16_t>(
      2 * ::capnp::ELEMENTS);
}
inline void JoinKeyPart::Builder::setPartCount( ::uint16_t value) {
  _builder.setDataField< ::uint16_t>(
      2 * ::capnp::ELEMENTS, value);
}

inline  ::uint16_t JoinKeyPart::Reader::getPartNum() const {
  return _reader.getDataField< ::uint16_t>(
      3 * ::capnp::ELEMENTS);
}

inline  ::uint16_t JoinKeyPart::Builder::getPartNum() {
  return _builder.getDataField< ::uint16_t>(
      3 * ::capnp::ELEMENTS);
}
inline void JoinKeyPart::Builder::setPartNum( ::uint16_t value) {
  _builder.setDataField< ::uint16_t>(
      3 * ::capnp::ELEMENTS, value);
}

inline  ::uint32_t JoinResult::Reader::getJoinId() const {
  return _reader.getDataField< ::uint32_t>(
      0 * ::capnp::ELEMENTS);
}

inline  ::uint32_t JoinResult::Builder::getJoinId() {
  return _builder.getDataField< ::uint32_t>(
      0 * ::capnp::ELEMENTS);
}
inline void JoinResult::Builder::setJoinId( ::uint32_t value) {
  _builder.setDataField< ::uint32_t>(
      0 * ::capnp::ELEMENTS, value);
}

inline bool JoinResult::Reader::getSucceeded() const {
  return _reader.getDataField<bool>(
      32 * ::capnp::ELEMENTS);
}

inline bool JoinResult::Builder::getSucceeded() {
  return _builder.getDataField<bool>(
      32 * ::capnp::ELEMENTS);
}
inline void JoinResult::Builder::setSucceeded(bool value) {
  _builder.setDataField<bool>(
      32 * ::capnp::ELEMENTS, value);
}

inline bool JoinResult::Reader::hasCap() const {
  return !_reader.getPointerField(0 * ::capnp::POINTERS).isNull();
}
inline bool JoinResult::Builder::hasCap() {
  return !_builder.getPointerField(0 * ::capnp::POINTERS).isNull();
}
inline ::capnp::AnyPointer::Reader JoinResult::Reader::getCap() const {
  return ::capnp::AnyPointer::Reader(
      _reader.getPointerField(0 * ::capnp::POINTERS));
}
inline ::capnp::AnyPointer::Builder JoinResult::Builder::getCap() {
  return ::capnp::AnyPointer::Builder(
      _builder.getPointerField(0 * ::capnp::POINTERS));
}
inline ::capnp::AnyPointer::Builder JoinResult::Builder::initCap() {
  auto result = ::capnp::AnyPointer::Builder(
      _builder.getPointerField(0 * ::capnp::POINTERS));
  result.clear();
  return result;
}

}  // namespace
}  // namespace
}  // namespace

#endif  // CAPNP_INCLUDED_a184c7885cdaf2a1_<|MERGE_RESOLUTION|>--- conflicted
+++ resolved
@@ -43,16 +43,12 @@
   class Builder;
   class Pipeline;
 
-<<<<<<< HEAD
-  CAPNP_DECLARE_STRUCT(d20b909fee733a8e, 1, 0);
-=======
   struct _capnpPrivate {
-    CAPNP_DECLARE_STRUCT_HEADER(e615e371b1036508, 1, 0)
+    CAPNP_DECLARE_STRUCT_HEADER(d20b909fee733a8e, 1, 0)
     #if !CAPNP_LITE
     static constexpr ::capnp::_::RawBrandedSchema const* brand = &schema->defaultBrand;
     #endif  // !CAPNP_LITE
   };
->>>>>>> e3ae211a
 };
 
 struct ProvisionId {
